/**
 * @license
 * Code City: Registry
 *
 * Copyright 2018 Google Inc.
 * https://github.com/NeilFraser/CodeCity
 *
 * Licensed under the Apache License, Version 2.0 (the "License");
 * you may not use this file except in compliance with the License.
 * You may obtain a copy of the License at
 *
 *   http://www.apache.org/licenses/LICENSE-2.0
 *
 * Unless required by applicable law or agreed to in writing, software
 * distributed under the License is distributed on an "AS IS" BASIS,
 * WITHOUT WARRANTIES OR CONDITIONS OF ANY KIND, either express or implied.
 * See the License for the specific language governing permissions and
 * limitations under the License.
 */

/**
 * @fileoverview The Registry class, for e.g. registering built-ins.
 * @author cpcallen@google.com (Christohper Allen)
 */
'use strict';

/**
 * Class for a registry provinding a bidirectional mapping between
 * string-valued keys and arbitrary values.
 * @constructor
 * @template T
 */
class Registry {
  constructor() {
    /** @private @const @type {!Object<string, T>} */
    this.values_ = Object.create(null);
    /** @private @const @type {!Map<T, string>} */
    this.keys_ = new Map();
  }

  /**
   * Return an array of [key, value] pairs of the registry.
   * @return {!Array<!Array<string|T>>}
   */
  entries() {
    return Object.entries(this.values_);
  }

  /**
   * Look up a registered value.  Throws an error if the given key has
   * not been registered.
   * @param {string} key The key to get the registered value for.
   * @return {T} The registered value.
   */
  get(key) {
    if (!this.has(key)) {
      throw new Error('Key "' + key + '" not registered');
    }
    return this.values_[key];
  }

  /**
   * Look up the key for a registered value.  Returns undefined if the
   * given value has not been registered.  If the value has been
   * registered with more than one key then one of those keys will be
   * returned but there is no guarantee which.
   * @param {T} value The value to get the key for.
   * @return {string|undefined} The key for value, or undefined if
   *     value never registered.
   */
  getKey(value) {
<<<<<<< HEAD
=======
    if (!this.keys_.has(value)) {
      throw new Error('Value ' + value + ' not registered');
    }
>>>>>>> c4049fdd
    return this.keys_.get(value);
  }

  /**
   * Check if a key exists in the registry.
   * @param {string} key The key to check.
   * @return {boolean} True iff key has previously been registered.
   */
  has(key) {
    return key in this.values_;
  }

  /**
   * Return an array of keys of the registry.
   * @return {!Array<string>}
   */
  keys() {
    return Object.keys(this.values_);
  }

  /**
   * Register a value.  Throws an error if the given key has already
   * been used for a previous registration.
   * @param {string} key The key to register value with.
   * @param {T} value The value to be registered.
   */
  set(key, value) {
    if (key in this.values_) {
      throw new Error('Key "' + key + '" already registered');
    }
    this.values_[key] = value;
    this.keys_.set(value, key);
  }

  /**
   * Return an array of values of the registry.
   * @return {!Array<T>}
   */
  values() {
    return Object.values(this.values_);
  }

}

module.exports = Registry;<|MERGE_RESOLUTION|>--- conflicted
+++ resolved
@@ -69,12 +69,6 @@
    *     value never registered.
    */
   getKey(value) {
-<<<<<<< HEAD
-=======
-    if (!this.keys_.has(value)) {
-      throw new Error('Value ' + value + ' not registered');
-    }
->>>>>>> c4049fdd
     return this.keys_.get(value);
   }
 
