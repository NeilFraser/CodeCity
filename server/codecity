--- conflicted
+++ resolved
@@ -73,27 +73,7 @@
     // Database not found, load one or more startup files instead.
     console.log('Unable to find database file in %s, looking for startup ' +
         'file(s) instead.', CodeCity.databaseDirectory);
-<<<<<<< HEAD
     CodeCity.interpreter = CodeCity.loadStartup(CodeCity.databaseDirectory);
-=======
-    var fileCount = 0;
-    var files = fs.readdirSync(CodeCity.databaseDirectory);
-    for (var i = 0; i < files.length; i++) {
-      if (files[i].match(/^(core|db|test).*\.js$/)) {
-        filename = path.join(CodeCity.databaseDirectory, files[i]);
-        contents = CodeCity.loadFile(filename);
-        console.log('Loading startup file %s', filename);
-        CodeCity.interpreter.createThreadForSrc(contents);
-        fileCount++;
-      }
-    }
-    if (fileCount === 0) {
-      console.error('Unable to find startup file(s) in %s',
-                    CodeCity.databaseDirectory);
-      process.exit(1);
-    }
-    console.log('Loaded %d startup file(s).', fileCount);
->>>>>>> 835aebe1
   }
 
   // Checkpoint at regular intervals.
@@ -149,7 +129,7 @@
   var fileCount = 0;
   var files = fs.readdirSync(dir);
   for (var i = 0; i < files.length; i++) {
-    if (files[i].match(/^(core|test).*\.js$/)) {
+    if (files[i].match(/^(core|db|test).*\.js$/)) {
       var filename = path.join(dir, files[i]);
       var contents = CodeCity.loadFile(filename);
       console.log('Loading startup file %s', filename);
